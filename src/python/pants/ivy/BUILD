--- conflicted
+++ resolved
@@ -5,18 +5,6 @@
   name = 'ivy',
   sources = globs('*.py'),
   dependencies = [
-<<<<<<< HEAD
-    'src/python/pants/BUILD.commons:twitter.common.collections',
-    'src/python/pants/BUILD.commons:twitter.common.contextutil',
-    'src/python/pants/BUILD.commons:twitter.common.dirutil',
-    'src/python/pants/BUILD.commons:twitter.common.lang',
-    'src/python/pants/BUILD.commons:twitter.common.log',
-    'src/python/pants/BUILD.commons:twitter.common.quantity',
-    'src/python/pants/base:config',
-    'src/python/pants/java:executor',
-    'src/python/pants/java:util',
-    'src/python/pants/net',
-=======
     pants('3rdparty/python/twitter/commons:twitter.common.collections'),
     pants('3rdparty/python/twitter/commons:twitter.common.contextutil'),
     pants('3rdparty/python/twitter/commons:twitter.common.dirutil'),
@@ -27,6 +15,5 @@
     pants('src/python/pants/java:executor'),
     pants('src/python/pants/java:util'),
     pants('src/python/pants/net'),
->>>>>>> 36f5bcb3
   ]
 )