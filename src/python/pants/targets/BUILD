# Copyright 2014 Pants project contributors (see CONTRIBUTORS.md).
# Licensed under the Apache License, Version 2.0 (see LICENSE).

python_library(
  name = 'all',
  dependencies = [
    ':common',
    ':jvm',
    ':java',
    ':python',
    ':scala',
  ],
)

python_library(
  name = 'common',
  sources = [
    'anonymous.py',
    'doc.py',
    'external_dependency.py',
    'pants_target.py',
    'repository.py',
    'resources.py',  # XXX dependency on InternalTarget which is an abstraction leak
    'sources.py',
    'util.py',
    'with_dependencies.py',
    'with_sources.py',
  ],
  dependencies = [
<<<<<<< HEAD
    # ':jvm', XXX internal.py is in :jvm, so common won't work without it.
    'src/python/pants/BUILD.commons:twitter.common.collections',
    'src/python/pants/BUILD.commons:twitter.common.lang',
    'src/python/pants/base:address',
    'src/python/pants/base:build_environment',
    'src/python/pants/base:build_manual',
    'src/python/pants/base:parse_context',
    'src/python/pants/base:target',
=======
    # pants(':jvm'), XXX internal.py is in :jvm, so common won't work without it.
    pants('3rdparty/python/twitter/commons:twitter.common.collections'),
    pants('3rdparty/python/twitter/commons:twitter.common.lang'),
    pants('src/python/pants/base:address'),
    pants('src/python/pants/base:build_environment'),
    pants('src/python/pants/base:build_manual'),
    pants('src/python/pants/base:parse_context'),
    pants('src/python/pants/base:target'),
>>>>>>> 36f5bcb3
  ],
)

python_library(
  name = 'jvm',
  sources = [
    'artifact.py',
    'benchmark.py',
    'credentials.py',
    'exclude.py',
    'exportable_jvm_library.py',
    'internal.py',  # XXX fixme
    'jar_dependency.py',
    'jar_library.py',
    'jarable.py',
    'jvm_binary.py',
    'jvm_target.py',
  ],
  dependencies = [
<<<<<<< HEAD
    ':common',
    'src/python/pants/BUILD.commons:twitter.common.collections',
    'src/python/pants/BUILD.commons:twitter.common.dirutil',
    'src/python/pants/BUILD.commons:twitter.common.lang',
    'src/python/pants/base:build_manual',
    'src/python/pants/base:parse_context',
    'src/python/pants/base:target',
=======
    pants(':common'),
    pants('3rdparty/python/twitter/commons:twitter.common.collections'),
    pants('3rdparty/python/twitter/commons:twitter.common.dirutil'),
    pants('3rdparty/python/twitter/commons:twitter.common.lang'),
    pants('src/python/pants/base:build_manual'),
    pants('src/python/pants/base:parse_context'),
    pants('src/python/pants/base:target'),
>>>>>>> 36f5bcb3
  ],
)

python_library(
  name = 'java',
  sources = [
    'annotation_processor.py',
    'java_agent.py',
    'java_antlr_library.py',
    'java_library.py',
    'java_protobuf_library.py',
    'java_tests.py',
    'java_thrift_library.py',
  ],
  dependencies = [
<<<<<<< HEAD
    ':common',
    ':jvm',
    'src/python/pants/BUILD.commons:twitter.common.collections',
    'src/python/pants/BUILD.commons:twitter.common.lang',
    'src/python/pants/base:build_manual',
    'src/python/pants/base:target',
=======
    pants(':common'),
    pants(':jvm'),
    pants('3rdparty/python/twitter/commons:twitter.common.collections'),
    pants('3rdparty/python/twitter/commons:twitter.common.lang'),
    pants('src/python/pants/base:build_manual'),
    pants('src/python/pants/base:target'),
>>>>>>> 36f5bcb3
  ],
)

python_library(
  name = 'scala',
  sources = [
    'scala_library.py',
    'scala_tests.py',
    'scalac_plugin.py',
  ],
  dependencies = [
<<<<<<< HEAD
    ':common',
    ':jvm',
    'src/python/pants/BUILD.commons:twitter.common.collections',
    'src/python/pants/base:build_manual',
    'src/python/pants/base:target',
=======
    pants(':common'),
    pants(':jvm'),
    pants('3rdparty/python/twitter/commons:twitter.common.collections'),
    pants('src/python/pants/base:build_manual'),
    pants('src/python/pants/base:target'),
>>>>>>> 36f5bcb3
  ],
)

python_library(
  name = 'python',
  sources = [
    'python_antlr_library.py',
    'python_artifact.py',
    'python_binary.py',
    'python_egg.py',
    'python_library.py',
    'python_requirement.py',
    'python_requirements.py',
    'python_target.py',
    'python_tests.py',
    'python_thrift_library.py',
  ],
  dependencies = [
<<<<<<< HEAD
    '3rdparty/python:setuptools',
    ':common',
    'src/python/pants/BUILD.commons:twitter.common.collections',
    'src/python/pants/BUILD.commons:twitter.common.lang',
    'src/python/pants/BUILD.commons:twitter.common.python',
    'src/python/pants/BUILD.commons:twitter.common.quantity',
    'src/python/pants/base:build_manual',
    'src/python/pants/base:parse_context',
    'src/python/pants/base:target',
=======
    pants('3rdparty/python:setuptools'),
    pants(':common'),
    pants('3rdparty/python/twitter/commons:twitter.common.collections'),
    pants('3rdparty/python/twitter/commons:twitter.common.lang'),
    pants('3rdparty/python/twitter/commons:twitter.common.python'),
    pants('3rdparty/python/twitter/commons:twitter.common.quantity'),
    pants('src/python/pants/base:build_manual'),
    pants('src/python/pants/base:parse_context'),
    pants('src/python/pants/base:target'),
>>>>>>> 36f5bcb3
  ],
)<|MERGE_RESOLUTION|>--- conflicted
+++ resolved
@@ -4,11 +4,11 @@
 python_library(
   name = 'all',
   dependencies = [
-    ':common',
-    ':jvm',
-    ':java',
-    ':python',
-    ':scala',
+    pants(':common'),
+    pants(':jvm'),
+    pants(':java'),
+    pants(':python'),
+    pants(':scala'),
   ],
 )
 
@@ -27,16 +27,6 @@
     'with_sources.py',
   ],
   dependencies = [
-<<<<<<< HEAD
-    # ':jvm', XXX internal.py is in :jvm, so common won't work without it.
-    'src/python/pants/BUILD.commons:twitter.common.collections',
-    'src/python/pants/BUILD.commons:twitter.common.lang',
-    'src/python/pants/base:address',
-    'src/python/pants/base:build_environment',
-    'src/python/pants/base:build_manual',
-    'src/python/pants/base:parse_context',
-    'src/python/pants/base:target',
-=======
     # pants(':jvm'), XXX internal.py is in :jvm, so common won't work without it.
     pants('3rdparty/python/twitter/commons:twitter.common.collections'),
     pants('3rdparty/python/twitter/commons:twitter.common.lang'),
@@ -45,7 +35,6 @@
     pants('src/python/pants/base:build_manual'),
     pants('src/python/pants/base:parse_context'),
     pants('src/python/pants/base:target'),
->>>>>>> 36f5bcb3
   ],
 )
 
@@ -65,15 +54,6 @@
     'jvm_target.py',
   ],
   dependencies = [
-<<<<<<< HEAD
-    ':common',
-    'src/python/pants/BUILD.commons:twitter.common.collections',
-    'src/python/pants/BUILD.commons:twitter.common.dirutil',
-    'src/python/pants/BUILD.commons:twitter.common.lang',
-    'src/python/pants/base:build_manual',
-    'src/python/pants/base:parse_context',
-    'src/python/pants/base:target',
-=======
     pants(':common'),
     pants('3rdparty/python/twitter/commons:twitter.common.collections'),
     pants('3rdparty/python/twitter/commons:twitter.common.dirutil'),
@@ -81,7 +61,6 @@
     pants('src/python/pants/base:build_manual'),
     pants('src/python/pants/base:parse_context'),
     pants('src/python/pants/base:target'),
->>>>>>> 36f5bcb3
   ],
 )
 
@@ -97,21 +76,12 @@
     'java_thrift_library.py',
   ],
   dependencies = [
-<<<<<<< HEAD
-    ':common',
-    ':jvm',
-    'src/python/pants/BUILD.commons:twitter.common.collections',
-    'src/python/pants/BUILD.commons:twitter.common.lang',
-    'src/python/pants/base:build_manual',
-    'src/python/pants/base:target',
-=======
     pants(':common'),
     pants(':jvm'),
     pants('3rdparty/python/twitter/commons:twitter.common.collections'),
     pants('3rdparty/python/twitter/commons:twitter.common.lang'),
     pants('src/python/pants/base:build_manual'),
     pants('src/python/pants/base:target'),
->>>>>>> 36f5bcb3
   ],
 )
 
@@ -123,19 +93,11 @@
     'scalac_plugin.py',
   ],
   dependencies = [
-<<<<<<< HEAD
-    ':common',
-    ':jvm',
-    'src/python/pants/BUILD.commons:twitter.common.collections',
-    'src/python/pants/base:build_manual',
-    'src/python/pants/base:target',
-=======
     pants(':common'),
     pants(':jvm'),
     pants('3rdparty/python/twitter/commons:twitter.common.collections'),
     pants('src/python/pants/base:build_manual'),
     pants('src/python/pants/base:target'),
->>>>>>> 36f5bcb3
   ],
 )
 
@@ -154,17 +116,6 @@
     'python_thrift_library.py',
   ],
   dependencies = [
-<<<<<<< HEAD
-    '3rdparty/python:setuptools',
-    ':common',
-    'src/python/pants/BUILD.commons:twitter.common.collections',
-    'src/python/pants/BUILD.commons:twitter.common.lang',
-    'src/python/pants/BUILD.commons:twitter.common.python',
-    'src/python/pants/BUILD.commons:twitter.common.quantity',
-    'src/python/pants/base:build_manual',
-    'src/python/pants/base:parse_context',
-    'src/python/pants/base:target',
-=======
     pants('3rdparty/python:setuptools'),
     pants(':common'),
     pants('3rdparty/python/twitter/commons:twitter.common.collections'),
@@ -174,6 +125,5 @@
     pants('src/python/pants/base:build_manual'),
     pants('src/python/pants/base:parse_context'),
     pants('src/python/pants/base:target'),
->>>>>>> 36f5bcb3
   ],
 )