--- conflicted
+++ resolved
@@ -10,13 +10,8 @@
   name = 'address',
   sources = ['address.py'],
   dependencies = [
-<<<<<<< HEAD
-    'src/python/pants/BUILD.commons:twitter.common.lang',
-    ':build_file',
-=======
     pants('3rdparty/python/twitter/commons:twitter.common.lang'),
     pants(':build_file'),
->>>>>>> 36f5bcb3
   ]
 )
 
@@ -24,17 +19,10 @@
   name = 'build_environment',
   sources = ['build_environment.py'],
   dependencies = [
-<<<<<<< HEAD
-    'src/python/pants/BUILD.commons:twitter.common.log',
-    'src/python/pants/version',
-    'src/python/pants/scm:all',
-    ':build_root',
-=======
     pants('3rdparty/python/twitter/commons:twitter.common.log'),
     pants('src/python/pants/version'),
     pants('src/python/pants/scm:all'),
     pants(':build_root'),
->>>>>>> 36f5bcb3
   ]
 )
 
@@ -42,13 +30,8 @@
   name = 'build_file',
   sources = ['build_file.py'],
   dependencies = [
-<<<<<<< HEAD
-    'src/python/pants/BUILD.commons:twitter.common.collections',
-    'src/python/pants/BUILD.commons:twitter.common.python',
-=======
     pants('3rdparty/python/twitter/commons:twitter.common.collections'),
     pants('3rdparty/python/twitter/commons:twitter.common.python'),
->>>>>>> 36f5bcb3
   ]
 )
 
@@ -56,7 +39,7 @@
   name = 'build_file_aliases',
   sources = ['build_file_aliases.py'],
   dependencies = [
-    'src/python/pants/targets:all',  # XXX(fixme)
+    pants('src/python/pants/targets:all'),  # XXX(fixme)
   ]
 )
 
@@ -64,13 +47,13 @@
   name = 'build_file_context',  # XXX(fixme)
   sources = ['build_file_context.py'],
   dependencies = [
-    ':build_environment',
-    ':build_file_aliases',
-    ':build_file_helpers',
-    ':config',
-    'src/python/pants/goal',
-    'src/python/pants/targets:common',
-    'src/python/pants/tasks:common',
+    pants(':build_environment'),
+    pants(':build_file_aliases'),
+    pants(':build_file_helpers'),
+    pants(':config'),
+    pants('src/python/pants/goal'),
+    pants('src/python/pants/targets:common'),
+    pants('src/python/pants/tasks:common'),
   ]
 )
 
@@ -78,7 +61,7 @@
   name = 'build_file_helpers',  # XXX(fixme)
   sources = ['build_file_helpers.py'],
   dependencies = [
-    'src/python/pants/targets:all',  # XXX(fixme)
+    pants('src/python/pants/targets:all'),  # XXX(fixme)
   ]
 )
 
@@ -86,19 +69,11 @@
   name = 'build_invalidator',
   sources = ['build_invalidator.py'],
   dependencies = [
-<<<<<<< HEAD
-    ':hash_utils',
-    ':target',
-    'src/python/pants/BUILD.commons:twitter.common.dirutil',
-    'src/python/pants/BUILD.commons:twitter.common.lang',
-    'src/python/pants/fs',
-=======
     pants(':hash_utils'),
     pants(':target'),
     pants('3rdparty/python/twitter/commons:twitter.common.dirutil'),
     pants('3rdparty/python/twitter/commons:twitter.common.lang'),
     pants('src/python/pants/fs'),
->>>>>>> 36f5bcb3
   ]
 )
 
@@ -111,11 +86,7 @@
   name = 'build_root',
   sources = ['build_root.py'],
   dependencies = [
-<<<<<<< HEAD
-    'src/python/pants/BUILD.commons:twitter.common.lang',
-=======
-    pants('3rdparty/python/twitter/commons:twitter.common.lang'),
->>>>>>> 36f5bcb3
+    pants('3rdparty/python/twitter/commons:twitter.common.lang'),
   ],
 )
 
@@ -123,7 +94,7 @@
   name = 'config',
   sources = ['config.py'],
   dependencies = [
-    ':build_environment',
+    pants(':build_environment'),
   ]
 )
 
@@ -131,7 +102,7 @@
   name = 'double_dag',
   sources = ['double_dag.py'],
   dependencies = [
-    ':abbreviate_target_ids',
+    pants(':abbreviate_target_ids'),
   ]
 )
 
@@ -139,13 +110,8 @@
   name = 'generator',
   sources = ['generator.py'],
   dependencies = [
-<<<<<<< HEAD
-    ':mustache',
-    'src/python/pants/BUILD.commons:twitter.common.lang',
-=======
     pants(':mustache'),
     pants('3rdparty/python/twitter/commons:twitter.common.lang'),
->>>>>>> 36f5bcb3
   ]
 )
 
@@ -158,7 +124,7 @@
   name = 'mustache',
   sources = ['mustache.py'],
   dependencies = [
-    '3rdparty/python:pystache',
+    pants('3rdparty/python:pystache'),
   ]
 )
 
@@ -166,21 +132,12 @@
   name = 'parse_context',
   sources = ['parse_context.py'],
   dependencies = [
-<<<<<<< HEAD
-    ':build_environment',
-    ':build_file',
-    ':build_file_context',
-    ':config',
-    'src/python/pants/BUILD.commons:twitter.common.dirutil',
-    'src/python/pants/BUILD.commons:twitter.common.lang',
-=======
     pants(':build_environment'),
     pants(':build_file'),
     pants(':build_file_context'),
     pants(':config'),
     pants('3rdparty/python/twitter/commons:twitter.common.dirutil'),
     pants('3rdparty/python/twitter/commons:twitter.common.lang'),
->>>>>>> 36f5bcb3
   ]
 )
 
@@ -188,15 +145,9 @@
   name = 'rcfile',
   sources = ['rcfile.py'],
   dependencies = [
-<<<<<<< HEAD
-    ':config',
-    'src/python/pants/BUILD.commons:twitter.common.lang',
-    'src/python/pants/BUILD.commons:twitter.common.log',
-=======
     pants(':config'),
     pants('3rdparty/python/twitter/commons:twitter.common.lang'),
     pants('3rdparty/python/twitter/commons:twitter.common.log'),
->>>>>>> 36f5bcb3
   ]
 )
 
@@ -209,13 +160,8 @@
   name = 'run_info',
   sources = ['run_info.py'],
   dependencies = [
-<<<<<<< HEAD
-    ':build_environment',
-    'src/python/pants/BUILD.commons:twitter.common.dirutil',
-=======
-    pants(':build_environment'),
-    pants('3rdparty/python/twitter/commons:twitter.common.dirutil'),
->>>>>>> 36f5bcb3
+    pants(':build_environment'),
+    pants('3rdparty/python/twitter/commons:twitter.common.dirutil'),
   ],
 )
 
@@ -223,21 +169,12 @@
   name = 'target',
   sources = ['target.py'],
   dependencies = [
-<<<<<<< HEAD
-    ':address',
-    ':build_manual',
-    ':hash_utils',
-    ':parse_context',
-    'src/python/pants/BUILD.commons:twitter.common.collections',
-    'src/python/pants/BUILD.commons:twitter.common.lang',
-=======
     pants(':address'),
     pants(':build_manual'),
     pants(':hash_utils'),
     pants(':parse_context'),
     pants('3rdparty/python/twitter/commons:twitter.common.collections'),
     pants('3rdparty/python/twitter/commons:twitter.common.lang'),
->>>>>>> 36f5bcb3
   ],
 )
 
@@ -245,11 +182,7 @@
   name = 'timer',
   sources = ['timer.py'],
   dependencies = [
-<<<<<<< HEAD
-    'src/python/pants/BUILD.commons:twitter.common.lang',
-=======
-    pants('3rdparty/python/twitter/commons:twitter.common.lang'),
->>>>>>> 36f5bcb3
+    pants('3rdparty/python/twitter/commons:twitter.common.lang'),
   ],
 )
 
@@ -257,7 +190,7 @@
   name = 'worker_pool',
   sources = ['worker_pool.py'],
   dependencies = [
-    'src/python/pants/reporting', # XXX(fixme)
+    pants('src/python/pants/reporting'), # XXX(fixme)
   ],
 )
 
@@ -265,12 +198,7 @@
   name = 'workunit',
   sources = ['workunit.py'],
   dependencies = [
-<<<<<<< HEAD
-    'src/python/pants/BUILD.commons:twitter.common.dirutil',
-    'src/python/pants/BUILD.commons:twitter.common.rwbuf', # XXX(fixme)
-=======
     pants('3rdparty/python/twitter/commons:twitter.common.dirutil'),
     pants('3rdparty/python/twitter/commons:twitter.common.rwbuf'), # XXX(fixme)
->>>>>>> 36f5bcb3
   ],
 )